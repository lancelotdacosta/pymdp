--- conflicted
+++ resolved
@@ -12,8 +12,6 @@
 
 MINVAL = jnp.finfo(float).eps
 
-<<<<<<< HEAD
-=======
 def stable_xlogx(x):
     return xlogy(x, jnp.clip(x, MINVAL))
 
@@ -22,7 +20,6 @@
 
 def stable_cross_entropy(x, y):
     return - xlogy(x, y).sum()
->>>>>>> 88651fc0
 
 def log_stable(x):
     return jnp.log(jnp.clip(x, min=MINVAL))
@@ -102,28 +99,19 @@
     return contract(*args, backend="jax")
 
 
-<<<<<<< HEAD
-def compute_log_likelihood_single_modality(o_m, A_m, distr_obs=True):
-    """Compute observation likelihood for a single modality (observation and likelihood)"""
-=======
 def get_likelihood_single_modality(o_m, A_m, distr_obs=True):
     """Return observation likelihood for a single observation modality m"""
->>>>>>> 88651fc0
     if distr_obs:
         expanded_obs = jnp.expand_dims(o_m, tuple(range(1, A_m.ndim)))
         likelihood = (expanded_obs * A_m).sum(axis=0)
     else:
         likelihood = A_m[o_m]
 
-<<<<<<< HEAD
-    return log_stable(likelihood)
-=======
     return likelihood
 
 def compute_log_likelihood_single_modality(o_m, A_m, distr_obs=True):
     """Compute observation log-likelihood for a single modality"""
     return log_stable(get_likelihood_single_modality(o_m, A_m, distr_obs=distr_obs))
->>>>>>> 88651fc0
 
 
 def compute_log_likelihood(obs, A, distr_obs=True):
@@ -166,17 +154,10 @@
 
     vfe = 0.0  # initialize variational free energy
     for q, p in zip(qs, prior):
-<<<<<<< HEAD
-        negH_qs = q.dot(log_stable(q))
-        xH_qp = -q.dot(log_stable(p))
-        vfe += negH_qs + xH_qp
-
-=======
         negH_qs = - stable_entropy(q)
         xH_qp = stable_cross_entropy(q, p)
         vfe += (negH_qs + xH_qp)
     
->>>>>>> 88651fc0
     vfe -= compute_accuracy(qs, obs, A)
 
     return vfe
@@ -197,14 +178,8 @@
     Returns Expectation of logarithm of Dirichlet parameters over a set of
     Categorical distributions, stored in the columns of A.
     """
-<<<<<<< HEAD
-    A = jnp.clip(A, min=MINVAL)
-    norm = 1.0 / A.sum(axis=0)
-    avg = 1.0 / A
-=======
     norm = 1. / A.sum(axis=0)
     avg = 1. / (A + MINVAL)
->>>>>>> 88651fc0
     wA = norm - avg
     return wA
 
@@ -214,12 +189,8 @@
     Returns Expectation of Dirichlet parameters over a set of
     Categorical distributions, stored in the columns of A.
     """
-<<<<<<< HEAD
-    expected_val = jnp.divide(dir_arr, jnp.clip(dir_arr.sum(axis=0, keepdims=True), min=MINVAL))
-=======
     dir_arr = jnp.clip(dir_arr, min=MINVAL)
     expected_val = jnp.divide(dir_arr, dir_arr.sum(axis=0, keepdims=True))
->>>>>>> 88651fc0
     return expected_val
 
 
