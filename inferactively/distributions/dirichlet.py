#!/usr/bin/env python
# -*- coding: utf-8 -*-

""" Dirichlet

__author__: Conor Heins, Alexander Tschantz, Brennan Klein

"""

import numpy as np
from scipy import special
import warnings
import inferactively.functions as F
<<<<<<< HEAD
from .categorical import Categorical
=======
>>>>>>> a1364bda


class Dirichlet(object):
    def __init__(self, dims=None, values=None):
        """Initialize a Dirichlet distribution

        `IS_AOA` refers to whether this class uses the `array-of-array` formulation

        Parameters
        ----------
        dims: list of int _or_ list of list (where each list is a list of int)
            Specify the number and size of dimensions
            This will initialize the parameters with zero values
        values: np.ndarray
            The parameters of the distribution
        """

        self.IS_AOA = False

        if values is not None and dims is not None:
            raise ValueError("please provide _either_ :dims: or :values:, not both")

        if values is None and dims is None:
            self.values = np.zeros([1, 1])

        if values is not None:
            self.construct_values(values)

        if dims is not None:
            self.construct_dims(dims)

    def construct_values(self, values):
        """Initialize a Dirichlet distribution with `values` argument

        Parameters
        ----------
        values: np.ndarray
            The parameters of the distribution

        """
        if not isinstance(values, np.ndarray):
            raise ValueError(":values: must be a :numpy.ndarray:")

        if values.dtype == "object":
            self.IS_AOA = True

        if self.IS_AOA:
            self.values = np.empty(len(values), dtype="object")
            for i, array in enumerate(values):
                if array.ndim == 1:
                    values[i] = np.expand_dims(values[i], axis=1)
                self.values[i] = values[i].astype("float64")
        else:
            if values.ndim == 1:
                values = np.expand_dims(values, axis=1)
            self.values = values.astype("float64")

    def construct_dims(self, dims):
        """Initialize a Dirichlet distribution with `values` argument

        TODO: allow other iterables (such as tuple)

        Parameters
        ----------
        dims: list of int
            Specify the number and size of dimensions
            This will initialize the parameters with zero values
        """

        if isinstance(dims, list):
            if any(isinstance(el, list) for el in dims):
                if not all(isinstance(el, list) for el in dims):
                    raise ValueError(":list: of :dims: must only contains :lists:")
                self.IS_AOA = True

            if self.IS_AOA:
                self.values = np.empty(len(dims), dtype="object")
                for i in range(len(dims)):
                    if len(dims[i]) == 1:
                        self.values[i] = np.zeros([dims[i][0], 1])
                    else:
                        self.values[i] = np.zeros(dims[i])
            else:
                if len(dims) == 1:
                    self.values = np.zeros([dims[0], 1])
                else:
                    self.values = np.zeros(dims)
        elif isinstance(dims, int):
            self.values = np.zeros([dims, 1])
        else:
            raise ValueError(":dims: must be either :list: or :int:")

    def mean(self, return_numpy=False):
        """ Normalize distribution

        This function will ensure the distribution(s) integrate to 1.0
        In the case `ndims` >= 2, normalization is performed along the columns of the arrays

        """
        if self.IS_AOA:
            normed = np.empty(len(self.values), dtype=object)
            for i in range(len(self.values)):
                array_i = self.values[i]
                column_sums = np.sum(array_i, axis=0)
                array_i = np.divide(array_i, column_sums)
                array_i[np.isnan(array_i)] = np.divide(1.0, array_i.shape[0])
                normed[i] = array_i
        else:
            normed = np.zeros(self.values.shape)
            column_sums = np.sum(self.values, axis=0)
            normed = np.divide(self.values, column_sums)
            normed[np.isnan(normed)] = np.divide(1.0, normed.shape[0])

        if return_numpy:
            return normed
        else:
            return Categorical(values=normed)

    def remove_zeros(self):
        """ Remove zeros by adding a small number

        This function avoids division by zero
        exp(-16) is used as the minimum value

        """
        self.values += np.exp(-16)

<<<<<<< HEAD
    def expectation_of_log(self, return_numpy=True):
        """ Expectation of a (log) Dirichlet distribution parameterized
=======
    def expect_log(self, return_numpy=True):
        """ Expectation of a (log) Categorical distribution parameterized
>>>>>>> a1364bda
        with a Dirichlet prior over its parameters (or a set of such Categorical distributions,
        e.g. a multi-dimensional likelihood)
        """

        if self.IS_AOA:
            wA = np.empty(len(self.values), dtype=object)
            for i in range(len(self.values)):
                A = Dirichlet(values=self[i].values)
                A.remove_zeros()
                A = A.values
                norm = np.divide(1.0, np.sum(A, axis=0))
                avg = np.divide(1.0, A)
                wA[i] = norm - avg
            if return_numpy:
                return wA
            else:
                return Dirichlet(values=wA)
        else:
            A = Dirichlet(values=self.values)
            A.remove_zeros()
            A = A.values
            norm = np.divide(1.0, np.sum(A, axis=0))
            avg = np.divide(1.0, A)
            wA = norm - avg
            if return_numpy:
                return wA
            else:
                return Dirichlet(values=wA)

    def contains_zeros(self):
        """ Checks if any values are zero

        Returns
        ----------
        bool
            Whether there are any zeros

        """
        if not self.IS_AOA:
            return (self.values == 0.0).any()
        else:
            for i in range(len(self.values)):
                if (self.values[i] == 0.0).any():
                    return True
            return False

    def entropy(self):

        if not self.IS_AOA:
            values = np.copy(self.values)
            if values.ndim > 1:
                output = np.zeros(values.shape[1])
                for col_i in range(values.shape[1]):
<<<<<<< HEAD
                    first_term = F.spm_betaln(values[:, col_i])
                    a0 = values[:, col_i].sum(axis=0)
                    second_term = (a0 - values.shape[0]) * special.digamma(a0)
                    third_term = -np.sum(
                        (values[:, col_i] - 1) * special.digamma(values[:, col_i]),
                        axis=0,
                    )
=======
                    first_term = F.spm_betaln(values[:,col_i])
                    a0 = values[:,col_i].sum(axis=0)
                    second_term = (a0 - values.shape[0]) * special.digamma(a0)
                    third_term = -np.sum( (values[:,col_i] - 1)*special.digamma(values[:,col_i]), axis = 0)
>>>>>>> a1364bda
                    output[col_i] = first_term + second_term + third_term
            else:
                first_term = F.spm_betaln(values)
                a0 = values.sum(axis=0)
                second_term = (a0 - values.shape[0]) * special.digamma(a0)
<<<<<<< HEAD
                third_term = -np.sum((values - 1) * special.digamma(values), axis=0)
=======
                third_term = -np.sum( (values - 1)*special.digamma(values), axis = 0)
>>>>>>> a1364bda
                output = first_term + second_term + third_term

        else:
            output = np.zeros(len(self.values))
            for i in range(len(self.values)):
                output[i] = self.values[i].entropy()
        return output
<<<<<<< HEAD

=======
    
>>>>>>> a1364bda
    def variance(self, return_numpy=False):

        if not self.IS_AOA:
            values = np.copy(self.values)
            a_mean = values / values.sum(axis=0)
            a_0 = values.sum(axis=0)
            numerator = a_mean * (1.0 - a_mean)
            denominator = a_0 + 1.0
            if a_mean.shape[0] > 1:
<<<<<<< HEAD
                output = numerator / np.tile(denominator, (a_mean.shape[0], 1))
=======
                output = numerator / np.tile(denominator, (a_mean.shape[0], 1) )
>>>>>>> a1364bda
            else:
                output = numerator / denominator
            if return_numpy:
                return output
            else:
<<<<<<< HEAD
                return Dirichlet(values=output)
        else:
            result_array = Dirichlet(dims=[list(el.shape) for el in self.values])
            for i in range(len(self.values)):
                result_array[i] = self.values[i].variance(return_numpy=True)
            return result_array
=======
                return Dirichlet(values = output)
        else:
            result_array = Dirichlet(dims = [list(el.shape) for el in self.values])
            for i in range(len(self.values)):
                result_array[i] = self.values[i].variance(return_numpy=True)
            return result_array
        
>>>>>>> a1364bda

    def log(self, return_numpy=False):
        """ Return the log of the parameters

        Parameters
        ----------
        return_numpy: bool
            Whether to return a :np.ndarray: or :Dirichlet: object

        Returns
        ----------
        np.ndarray or Dirichlet
            The log of the parameters
        """

        if self.contains_zeros():
            self.remove_zeros()
            warnings.warn(
                "You have called :log: on a Dirichlet that contains zeros. \
                     We have removed zeros."
            )

        if not self.IS_AOA:
            values = np.copy(self.values)
            log_values = np.log(values)
        else:
            log_values = np.empty(len(self.values), dtype="object")
            for i in range(len(self.values)):
                values = np.copy(self.values[i])
                log_values[i] = np.log(values)

        if return_numpy:
            return log_values
        else:
            return Dirichlet(values=log_values)

    def copy(self):
        """Returns a copy of this object

        Returns
        ----------
        Dirichlet
            Returns a copy of this object
        """
        values = np.copy(self.values)
        return Dirichlet(values=values)

    def print_shape(self):
        if not self.IS_AOA:
            print("Shape: {}".format(self.values.shape))
        else:
            string = [str(el.shape) for el in self.values]
            print("Shape: {} {}".format(self.values.shape, string))

    @property
    def ndim(self):
        return self.values.ndim

    @property
    def shape(self):
        return self.values.shape

    def __add__(self, other):
        if isinstance(other, Dirichlet):
            values = self.values + other.values
            return Dirichlet(values=values)
        else:
            values = self.values + other
            return Dirichlet(values=values)

    def __radd__(self, other):
        if isinstance(other, Dirichlet):
            values = self.values + other.values
            return Dirichlet(values=values)
        else:
            values = self.values + other
            return Dirichlet(values=values)

    def __sub__(self, other):
        if isinstance(other, Dirichlet):
            values = self.values - other.values
            return Dirichlet(values=values)
        else:
            values = self.values - other
            return Dirichlet(values=values)

    def __rsub__(self, other):
        if isinstance(other, Dirichlet):
            values = self.values - other.values
            return Dirichlet(values=values)
        else:
            values = self.values - other
            return Dirichlet(values=values)

    def __mul__(self, other):
        if isinstance(other, Dirichlet):
            values = self.values * other.values
            return Dirichlet(values=values)
        else:
            values = self.values * other
            return Dirichlet(values=values)

    def __rmul__(self, other):
        if isinstance(other, Dirichlet):
            values = self.values * other.values
            return Dirichlet(values=values)
        else:
            values = self.values * other
            return Dirichlet(values=values)

    def __contains__(self, value):
        pass

    def __getitem__(self, key):
        values = self.values[key]
        if isinstance(values, np.ndarray):
            if values.ndim == 1:
                values = values[:, np.newaxis]
            return Dirichlet(values=values)
        else:
            return values

    def __setitem__(self, idx, value):
        if isinstance(value, Dirichlet):
            value = value.values
        self.values[idx] = value

    def __repr__(self):
        if not self.IS_AOA:
            return "<Dirichlet Distribution> \n {}".format(np.round(self.values, 3))
        else:
            string = [np.round(el, 3) for el in self.values]
            return "<Dirichlet Distribution> \n {}".format(string)<|MERGE_RESOLUTION|>--- conflicted
+++ resolved
@@ -11,10 +11,7 @@
 from scipy import special
 import warnings
 import inferactively.functions as F
-<<<<<<< HEAD
 from .categorical import Categorical
-=======
->>>>>>> a1364bda
 
 
 class Dirichlet(object):
@@ -142,13 +139,8 @@
         """
         self.values += np.exp(-16)
 
-<<<<<<< HEAD
     def expectation_of_log(self, return_numpy=True):
         """ Expectation of a (log) Dirichlet distribution parameterized
-=======
-    def expect_log(self, return_numpy=True):
-        """ Expectation of a (log) Categorical distribution parameterized
->>>>>>> a1364bda
         with a Dirichlet prior over its parameters (or a set of such Categorical distributions,
         e.g. a multi-dimensional likelihood)
         """
@@ -202,7 +194,6 @@
             if values.ndim > 1:
                 output = np.zeros(values.shape[1])
                 for col_i in range(values.shape[1]):
-<<<<<<< HEAD
                     first_term = F.spm_betaln(values[:, col_i])
                     a0 = values[:, col_i].sum(axis=0)
                     second_term = (a0 - values.shape[0]) * special.digamma(a0)
@@ -210,22 +201,12 @@
                         (values[:, col_i] - 1) * special.digamma(values[:, col_i]),
                         axis=0,
                     )
-=======
-                    first_term = F.spm_betaln(values[:,col_i])
-                    a0 = values[:,col_i].sum(axis=0)
-                    second_term = (a0 - values.shape[0]) * special.digamma(a0)
-                    third_term = -np.sum( (values[:,col_i] - 1)*special.digamma(values[:,col_i]), axis = 0)
->>>>>>> a1364bda
                     output[col_i] = first_term + second_term + third_term
             else:
                 first_term = F.spm_betaln(values)
                 a0 = values.sum(axis=0)
                 second_term = (a0 - values.shape[0]) * special.digamma(a0)
-<<<<<<< HEAD
                 third_term = -np.sum((values - 1) * special.digamma(values), axis=0)
-=======
-                third_term = -np.sum( (values - 1)*special.digamma(values), axis = 0)
->>>>>>> a1364bda
                 output = first_term + second_term + third_term
 
         else:
@@ -233,11 +214,6 @@
             for i in range(len(self.values)):
                 output[i] = self.values[i].entropy()
         return output
-<<<<<<< HEAD
-
-=======
-    
->>>>>>> a1364bda
     def variance(self, return_numpy=False):
 
         if not self.IS_AOA:
@@ -247,32 +223,18 @@
             numerator = a_mean * (1.0 - a_mean)
             denominator = a_0 + 1.0
             if a_mean.shape[0] > 1:
-<<<<<<< HEAD
                 output = numerator / np.tile(denominator, (a_mean.shape[0], 1))
-=======
-                output = numerator / np.tile(denominator, (a_mean.shape[0], 1) )
->>>>>>> a1364bda
             else:
                 output = numerator / denominator
             if return_numpy:
                 return output
             else:
-<<<<<<< HEAD
                 return Dirichlet(values=output)
         else:
             result_array = Dirichlet(dims=[list(el.shape) for el in self.values])
             for i in range(len(self.values)):
                 result_array[i] = self.values[i].variance(return_numpy=True)
             return result_array
-=======
-                return Dirichlet(values = output)
-        else:
-            result_array = Dirichlet(dims = [list(el.shape) for el in self.values])
-            for i in range(len(self.values)):
-                result_array[i] = self.values[i].variance(return_numpy=True)
-            return result_array
-        
->>>>>>> a1364bda
 
     def log(self, return_numpy=False):
         """ Return the log of the parameters
