--- conflicted
+++ resolved
@@ -280,11 +280,7 @@
             print(t)
             
             qx = agent.infer_states(obs_seq[t])
-<<<<<<< HEAD
-            agent.infer_policies_factorized()
-=======
             agent.infer_policies()
->>>>>>> 03846880
             agent.sample_action()
             
             # compute the predicted update to the action-conditioned slice of qB
@@ -762,11 +758,7 @@
         
         for t in range(5):
             qs_out = agent.infer_states(obs_seq[t])
-<<<<<<< HEAD
-            agent.infer_policies_factorized()
-=======
             agent.infer_policies()
->>>>>>> 03846880
             agent.sample_action()
 
         """ Test to make sure it works even when generative model sparsity is not taken advantage of """
@@ -781,11 +773,7 @@
         
         for t in range(5):
             qs_out = agent.infer_states(obs_seq[t])
-<<<<<<< HEAD
-            agent.infer_policies_factorized()
-=======
             agent.infer_policies()
->>>>>>> 03846880
             agent.sample_action()
         
         """ Test with pA and pB learning & information gain """
@@ -809,11 +797,7 @@
         
         for t in range(5):
             qs_out = agent.infer_states(obs_seq[t])
-<<<<<<< HEAD
-            agent.infer_policies_factorized()
-=======
             agent.infer_policies()
->>>>>>> 03846880
             agent.sample_action()
             agent.update_A(obs_seq[t])
             if t > 0:
